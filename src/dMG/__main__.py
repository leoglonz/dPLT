<<<<<<< HEAD
"""Main script for running differentiable model experiments."""
=======
>>>>>>> b6dc831c
import logging
import os
import sys
import time

import hydra
import torch
from omegaconf import DictConfig

from dMG.core.utils import initialize_config, print_config, set_randomseed
from dMG.core.utils.factory import import_data_loader, import_trainer
from dMG.models.model_handler import ModelHandler as dModel

log = logging.getLogger(__name__)
log.setLevel(logging.INFO)


def run_mode(mode: str, trainer):
    """Execute the appropriate mode for training, testing, or inference."""
    if mode == 'train':
        trainer.train()
    elif mode == 'test':
        trainer.evaluate()
    elif mode == 'train_test':
        trainer.train()
        trainer.evaluate()
    elif mode == 'predict':
        trainer.inference()
    else:
        raise ValueError(f"Invalid mode: {mode}")


@hydra.main(
    version_base='1.3',
    config_path='conf/',
    config_name='config_ls',
)
def main(config: DictConfig) -> None:
    """Main function to run differentiable model experiments."""
    try:
        start_time = time.perf_counter()

        ### Initializations ###
        config = initialize_config(config, write_path=True)
        set_randomseed(config['random_seed'])

        log.info(f"Running mode: {config['mode']}")
        print_config(config)

        ### Create/Load differentiable model ###
        model = dModel(config, verbose=True)

        ### Process datasets ###
        log.info("Processing datasets...")
        data_loader_cls = import_data_loader(config['data_loader'])
        data_loader = data_loader_cls(config, test_split=True, overwrite=False)

        ### Create trainer object ###
        trainer_cls = import_trainer(config['trainer'])
        trainer = trainer_cls(
            config,
            model,
            train_dataset=data_loader.train_dataset,
            eval_dataset=data_loader.eval_dataset,
            dataset=data_loader.dataset,
            verbose=True,
        )

        ### Run mode ###
        run_mode(config['mode'], trainer)

    except KeyboardInterrupt:
        log.warning("|> Keyboard interrupt received. Exiting gracefully <|")

    except Exception as e:
        log.error("|> An error occurred <|", exc_info=True)  # Logs full traceback

    finally:
        log.info("Cleaning up resources...")
        torch.cuda.synchronize()
        torch.cuda.empty_cache()

        total_time = time.perf_counter() - start_time
        log.info(
            f"| {config['mode']} completed | "
            f"Time Elapsed: {(total_time / 60):.6f} minutes"
        )


if __name__ == '__main__':
    main()<|MERGE_RESOLUTION|>--- conflicted
+++ resolved
@@ -1,7 +1,3 @@
-<<<<<<< HEAD
-"""Main script for running differentiable model experiments."""
-=======
->>>>>>> b6dc831c
 import logging
 import os
 import sys
