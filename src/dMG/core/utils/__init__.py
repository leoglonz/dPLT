<<<<<<< HEAD
import logging
import os
import random
import re
import sys
from typing import Any, Dict, List, Optional, Tuple, Union

import numpy as np
import torch
from omegaconf import DictConfig, OmegaConf
from pydantic import ValidationError

sys.path.append(os.path.dirname(os.path.abspath(__file__)))
from dates import Dates
from path import PathBuilder

log = logging.getLogger(__name__)


def set_system_spec(config: dict) -> Tuple[str, str]:
    """Set the device and data type for the model on user's system.

    Parameters
    ----------
    cuda_devices : list
        List of CUDA devices to use. If None, the first available device is used.

    Returns
    -------
    Tuple[str, str]
        The device type and data type for the model.
    """
    if config['device'] == 'cpu':
        device = torch.device('cpu')
    elif config['device'] == 'mps':
        if torch.backends.mps.is_available():
            device = torch.device('mps')
        else:
            raise ValueError("MPS is not available on this system.")
    elif config['device'] == 'cuda':
        # Set the first device as the active device.
        if torch.cuda.is_available() and config['gpu_id'] < torch.cuda.device_count():
            device = torch.device(f'cuda:{config['gpu_id']}')
            torch.cuda.set_device(device)
        else:
            raise ValueError(f"Selected CUDA device {config['gpu_id']} is not available.")  
    else:
        raise ValueError(f"Invalid device: {config['device']}")

    dtype = torch.float32
    return str(device), str(dtype)


def set_randomseed(seed=0) -> None:
    """Fix random seeds for reproducibility.

    Parameters
    ----------
    seed : int, optional
        Random seed to set. If None, a random seed is used. Default is 0.
    """
    if seed is None:
        # seed = int(np.random.uniform(low=0, high=1e6))
        pass

    np.random.seed(seed)
    random.seed(seed)
    os.environ["PYTHONHASHSEED"] = str(seed)
    try:
        import torch
        torch.backends.cudnn.deterministic = True
        torch.backends.cudnn.benchmark = False
        torch.manual_seed(seed)
        torch.cuda.manual_seed(seed)
        torch.cuda.manual_seed_all(seed)
        # torch.use_deterministic_algorithms(True)
    except Exception as e:
        log.warning(f"Error fixing randomseed: {e}")


def initialize_config(config: Union[DictConfig, dict]) -> Dict[str, Any]:
    """Parse and initialize configuration settings.
    
    Parameters
    ----------
    config : DictConfig
        Configuration settings from Hydra.
        
    Returns
    -------
    dict
        Formatted configuration settings.
    """
    if type(config) is DictConfig:
        try:
            config = OmegaConf.to_container(config, resolve=True)
        except ValidationError as e:
            log.exception("Configuration validation error", exc_info=e)
            raise e

    config['device'], config['dtype'] = set_system_spec(config)

    # Convert date ranges to integer values.
    train_time = Dates(config['train'], config['dpl_model']['rho'])
    test_time = Dates(config['test'], config['dpl_model']['rho'])
    predict_time = Dates(config['predict'], config['dpl_model']['rho'])
    all_time = Dates(config['observations'], config['dpl_model']['rho'])

    exp_time_start = min(
        train_time.start_time,
        train_time.end_time,
        test_time.start_time,
        test_time.end_time,
    )
    exp_time_end = max(
        train_time.start_time,
        train_time.end_time,
        test_time.start_time,
        test_time.end_time,
    ) 

    config['train_time'] = [train_time.start_time, train_time.end_time]
    config['test_time'] = [test_time.start_time, test_time.end_time]
    config['predict_time'] = [predict_time.start_time, predict_time.end_time]
    config['experiment_time'] = [exp_time_start, exp_time_end]
    config['all_time'] = [all_time.start_time, all_time.end_time]   

    # TODO: add this handling directly to the trainer; this is not generalizable in current form.
    # change multimodel_type type to None if none.
    if config.get('multimodel_type', '')  in ['none', 'None', '']:
        config['multimodel_type'] = None

    if config['dpl_model']['nn_model'].get('lr_scheduler', '') in ['none', 'None', '']:
        config['dpl_model']['nn_model']['lr_scheduler'] = None

    if config.get('trained_model', '') in ['none', 'None', '']:
        config['trained_model'] = ''

    # Create output directories and add path to config.
    # try:
    out_path = PathBuilder(config)
    config = out_path.write_path(config)
    # except Exception as e:
    #     pass

    # Convert string back to data type.
    config['dtype'] = eval(config['dtype'])

    return config


def save_model(
    config: Dict[str, Any],
    model: torch.nn.Module,
    model_name: str,
    epoch: int,
    create_dirs: Optional[bool] = False,
) -> None:
    """Save model state dict.
    
    Parameters
    ----------
    config : dict
        Configuration settings.
    model : torch.nn.Module
        Model to save.
    model_name : str
        Name of the model.
    epoch : int
        Last completed epoch of training.
    create_dirs : bool, optional
        Create directories for saving files. Default is False.
    """
    if create_dirs:
        out_path = PathBuilder(config)
        out_path.write_path(config)

    save_name = f"d{str(model_name)}_Ep{str(epoch)}.pt"

    full_path = os.path.join(config['model_path'], save_name)
    torch.save(model.state_dict(), full_path)


def save_train_state(
    config: Dict[str, Any],
    epoch: int, 
    optimizer:torch.nn.Module,
    scheduler: Optional[torch.nn.Module] = None,
    create_dirs: Optional[bool] = False,
    clear_prior: Optional[bool] = False,
) -> None:
    """Save dict of all experiment states for training.
    
    Parameters
    ----------
    config : dict
        Configuration settings.
    epoch : int
        Last completed epoch of training.
    optimizer : torch.nn.Module
        Optimizer state dict.
    scheduler : torch.nn.Module
        Learning rate scheduler state dict.
    create_dirs : bool, optional
        Create directories for saving files. Default is False.
    clear_prior : bool, optional
        Clear previous saved states. Default is False.
    """
    root = 'train_state'

    if create_dirs:
        out_path = PathBuilder(config)
        out_path.write_path(config)

    if clear_prior:
        for file in os.listdir(config['model_path']):
            if root in file:
                os.remove(os.path.join(config['model_path'], file))

    file_name = f'{root}_Ep{str(epoch)}.pt'
    full_path = os.path.join(config['model_path'], file_name)

    scheduler_state = None
    cuda_state = None

    if scheduler:
        scheduler_state = scheduler.state_dict()
    if torch.cuda.is_available():
        cuda_state = torch.cuda.get_rng_state()

    torch.save({
        'epoch': epoch,
        'optimizer_state_dict': optimizer.state_dict(),
        'scheduler_state_dict': scheduler_state,
        'random_state': torch.get_rng_state(),
        'cuda_state': cuda_state,
    }, full_path)


def save_outputs(config, predictions, y_obs=None, create_dirs=False) -> None:
    """Save outputs from a model."""
    if torch.is_tensor(y_obs):
        y_obs = y_obs.cpu().numpy()
        
    if create_dirs:
        out_path = PathBuilder(config)
        out_path.write_path(config)
    
    if type(predictions) is list:
        # Handle a single model
        for key in predictions[0].keys():
            if len(predictions[0][key].shape) == 3:
                dim = 1
            else:
                dim = 0

            c_tensor = torch.cat([d[key] for d in predictions], dim=dim)
            file_name = key + ".npy"        

            np.save(os.path.join(config['out_path'], file_name), c_tensor.numpy())

    elif type(predictions) is dict:
        # Handle multiple models
        models = config['dpl_model']['phy_model']['model']
        for key in predictions[models[0]][0].keys():
            out_dict = {}

            if len(predictions[models[0]][0][key].shape) == 3:
                dim = 1
            else:
                dim = 0

            for model in models: 
                out_dict[model] = torch.cat(
                    [d[key] for d in predictions[model]],
                    dim=dim,
                ).numpy()
            
            file_name = key + '.npy'        
            np.save(os.path.join(config['out_path'], file_name), out_dict)

    else:
        raise ValueError("Invalid output format.")
    
    # Reading flow observation
    if  y_obs is not None:
        for var in config['train']['target']:
            item_obs = y_obs[:, :, config['train']['target'].index(var)]
            file_name = var + '_obs.npy'
            np.save(os.path.join(config['out_path'], file_name), item_obs)


def load_model(config, model_name, epoch):
    """Load trained PyTorch models.
    
    Args:
        config (dict): Configuration dictionary with paths and model settings.
        model_name (str): Name of the model to load.
        epoch (int): Epoch number to load the specific state of the model.
        
    Returns:
        model (torch.nn.Module): The loaded PyTorch model.
    """
    model_name = str(model_name) + '_model_Ep' + str(epoch) + '.pt'


def print_config(config: Dict[str, Any]) -> None:
    """Print the current configuration settings.

    Parameters
    ----------
    config : dict
        Dictionary of configuration settings.

    Adapted from Jiangtao Liu.
    """
    print()
    print("\033[1m" + "Current Configuration" + "\033[0m")
    print(f"  {'Experiment Mode:':<20}{config['mode']:<20}")
    if config['multimodel_type'] is not None:
        print(f"  {'Ensemble Mode:':<20}{config['multimodel_type']:<20}")
    for i, mod in enumerate(config['dpl_model']['phy_model']['model']):
        print(f"  {f'Model {i+1}:':<20}{mod:<20}")
    print()

    print("\033[1m" + "Data Loader" + "\033[0m")
    print(f"  {'Data Source:':<20}{config['observations']['name']:<20}")
    if 'train' in config['mode']:
        print(f"  {'Train Range :':<20}{config['train']['start_time']:<20}{config['train']['end_time']:<20}")
    if 'test' in config['mode']:
        print(f"  {'Test Range :':<20}{config['test']['start_time']:<20}{config['test']['end_time']:<20}")
    if 'predict' in config['mode']:
        print(f"  {'Predict Range :':<20}{config['predict']['start_time']:<20}{config['predict']['end_time']:<20}")
    if config['train']['start_epoch'] > 0 and 'train' in config['mode']:
        print(f"  {'Resume training from epoch:':<20}{config['train']['start_epoch']:<20}")
    print()

    print("\033[1m" + "Model Parameters" + "\033[0m")
    print(f"  {'Train Epochs:':<20}{config['train']['epochs']:<20}{'Batch Size:':<20}{config['train']['batch_size']:<20}")
    if config['dpl_model']['nn_model']['model'] != 'LstmMlpModel':
        print(f"  {'Dropout:':<20}{config['dpl_model']['nn_model']['dropout']:<20}{'Hidden Size:':<20}{config['dpl_model']['nn_model']['hidden_size']:<20}")
    else:
        print(f"  {'LSTM Dropout:':<20}{config['dpl_model']['nn_model']['lstm_dropout']:<20}{'LSTM Hidden Size:':<20}{config['dpl_model']['nn_model']['lstm_hidden_size']:<20}")
        print(f"  {'MLP Dropout:':<20}{config['dpl_model']['nn_model']['mlp_dropout']:<20}{'MLP Hidden Size:':<20}{config['dpl_model']['nn_model']['mlp_hidden_size']:<20}")        
    print(f"  {'Warmup:':<20}{config['dpl_model']['phy_model']['warm_up']:<20}{'Concurrent Models:':<20}{config['dpl_model']['phy_model']['nmul']:<20}")
    print(f"  {'Loss Fn:':<20}{config['loss_function']['model']:<20}")
    print()

    if config['multimodel_type'] is not None:
        print("\033[1m" + "Multimodel Parameters" + "\033[0m")
        print(f"  {'Mosaic:':<20}{config['multimodel']['mosaic']:<20}{'Dropout:':<20}{config['multimodel']['dropout']:<20}")
        print(f"  {'Learning Rate:':<20}{config['multimodel']['learning_rate']:<20}{'Hidden Size:':<20}{config['multimodel']['hidden_size']:<20}")
        print(f"  {'Scaling Fn:':<20}{config['multimodel']['scaling_function']:<20}{'Loss Fn:':<20}{config['multimodel']['loss_function']:<20}")
        print(f"  {'Range-bound Loss:':<20}{config['multimodel']['use_rb_loss']:<20}{'Loss Factor:':<20}{config['multimodel']['loss_factor']:<20}")
        print()

    print("\033[1m" + 'Machine' + "\033[0m")
    print(f"  {'Use Device:':<20}{str(config['device']):<20}")
    print()


def find_shared_keys(*dicts: Dict[str, Any]) -> List[str]:
    """Find keys shared between multiple dictionaries.

    Parameters
    ----------
    *dicts : dict
        Variable number of dictionaries.

    Returns
    -------
    List[str]
        A list of keys shared between the input dictionaries.
    """
    if len(dicts) == 1:
        return list()

    # Start with the keys of the first dictionary.
    shared_keys = set(dicts[0].keys())

    # Intersect with the keys of all other dictionaries.
    for d in dicts[1:]:
        shared_keys.intersection_update(d.keys())

    return list(shared_keys)


def snake_to_camel(snake_str):
    """
    Convert snake strings (underscore word separation, lower case) to
    Camel-case strings (no word separation, capitalized first letter of a word).
    """
    components = snake_str.split('_')
    return ''.join(x.title() for x in components)


def camel_to_snake(camel_str):
    """
    Convert CamelCase or PascalCase strings to snake_case while properly handling
    consecutive uppercase letters (e.g., 'DiracDF' -> 'dirac_df').
    """
    return re.sub(r'([a-z])([A-Z])', r'\1_\2', camel_str).lower()
=======
from .dates import Dates
from .factory import (import_data_loader, import_data_sampler,
                      import_phy_model, import_trainer, load_loss_func,
                      load_nn_model)
from .path import PathBuilder
from .utils import format_resample_interval, print_config, save_model

__all__ = [
    'import_data_loader',
    'import_data_sampler',
    'import_phy_model',
    'import_trainer',
    'load_loss_func',
    'load_nn_model',
    'PathBuilder',
    'Dates',
    'print_config',
    'save_model',
    'format_resample_interval',
]
>>>>>>> b6dc831c
<|MERGE_RESOLUTION|>--- conflicted
+++ resolved
@@ -1,407 +1,3 @@
-<<<<<<< HEAD
-import logging
-import os
-import random
-import re
-import sys
-from typing import Any, Dict, List, Optional, Tuple, Union
-
-import numpy as np
-import torch
-from omegaconf import DictConfig, OmegaConf
-from pydantic import ValidationError
-
-sys.path.append(os.path.dirname(os.path.abspath(__file__)))
-from dates import Dates
-from path import PathBuilder
-
-log = logging.getLogger(__name__)
-
-
-def set_system_spec(config: dict) -> Tuple[str, str]:
-    """Set the device and data type for the model on user's system.
-
-    Parameters
-    ----------
-    cuda_devices : list
-        List of CUDA devices to use. If None, the first available device is used.
-
-    Returns
-    -------
-    Tuple[str, str]
-        The device type and data type for the model.
-    """
-    if config['device'] == 'cpu':
-        device = torch.device('cpu')
-    elif config['device'] == 'mps':
-        if torch.backends.mps.is_available():
-            device = torch.device('mps')
-        else:
-            raise ValueError("MPS is not available on this system.")
-    elif config['device'] == 'cuda':
-        # Set the first device as the active device.
-        if torch.cuda.is_available() and config['gpu_id'] < torch.cuda.device_count():
-            device = torch.device(f'cuda:{config['gpu_id']}')
-            torch.cuda.set_device(device)
-        else:
-            raise ValueError(f"Selected CUDA device {config['gpu_id']} is not available.")  
-    else:
-        raise ValueError(f"Invalid device: {config['device']}")
-
-    dtype = torch.float32
-    return str(device), str(dtype)
-
-
-def set_randomseed(seed=0) -> None:
-    """Fix random seeds for reproducibility.
-
-    Parameters
-    ----------
-    seed : int, optional
-        Random seed to set. If None, a random seed is used. Default is 0.
-    """
-    if seed is None:
-        # seed = int(np.random.uniform(low=0, high=1e6))
-        pass
-
-    np.random.seed(seed)
-    random.seed(seed)
-    os.environ["PYTHONHASHSEED"] = str(seed)
-    try:
-        import torch
-        torch.backends.cudnn.deterministic = True
-        torch.backends.cudnn.benchmark = False
-        torch.manual_seed(seed)
-        torch.cuda.manual_seed(seed)
-        torch.cuda.manual_seed_all(seed)
-        # torch.use_deterministic_algorithms(True)
-    except Exception as e:
-        log.warning(f"Error fixing randomseed: {e}")
-
-
-def initialize_config(config: Union[DictConfig, dict]) -> Dict[str, Any]:
-    """Parse and initialize configuration settings.
-    
-    Parameters
-    ----------
-    config : DictConfig
-        Configuration settings from Hydra.
-        
-    Returns
-    -------
-    dict
-        Formatted configuration settings.
-    """
-    if type(config) is DictConfig:
-        try:
-            config = OmegaConf.to_container(config, resolve=True)
-        except ValidationError as e:
-            log.exception("Configuration validation error", exc_info=e)
-            raise e
-
-    config['device'], config['dtype'] = set_system_spec(config)
-
-    # Convert date ranges to integer values.
-    train_time = Dates(config['train'], config['dpl_model']['rho'])
-    test_time = Dates(config['test'], config['dpl_model']['rho'])
-    predict_time = Dates(config['predict'], config['dpl_model']['rho'])
-    all_time = Dates(config['observations'], config['dpl_model']['rho'])
-
-    exp_time_start = min(
-        train_time.start_time,
-        train_time.end_time,
-        test_time.start_time,
-        test_time.end_time,
-    )
-    exp_time_end = max(
-        train_time.start_time,
-        train_time.end_time,
-        test_time.start_time,
-        test_time.end_time,
-    ) 
-
-    config['train_time'] = [train_time.start_time, train_time.end_time]
-    config['test_time'] = [test_time.start_time, test_time.end_time]
-    config['predict_time'] = [predict_time.start_time, predict_time.end_time]
-    config['experiment_time'] = [exp_time_start, exp_time_end]
-    config['all_time'] = [all_time.start_time, all_time.end_time]   
-
-    # TODO: add this handling directly to the trainer; this is not generalizable in current form.
-    # change multimodel_type type to None if none.
-    if config.get('multimodel_type', '')  in ['none', 'None', '']:
-        config['multimodel_type'] = None
-
-    if config['dpl_model']['nn_model'].get('lr_scheduler', '') in ['none', 'None', '']:
-        config['dpl_model']['nn_model']['lr_scheduler'] = None
-
-    if config.get('trained_model', '') in ['none', 'None', '']:
-        config['trained_model'] = ''
-
-    # Create output directories and add path to config.
-    # try:
-    out_path = PathBuilder(config)
-    config = out_path.write_path(config)
-    # except Exception as e:
-    #     pass
-
-    # Convert string back to data type.
-    config['dtype'] = eval(config['dtype'])
-
-    return config
-
-
-def save_model(
-    config: Dict[str, Any],
-    model: torch.nn.Module,
-    model_name: str,
-    epoch: int,
-    create_dirs: Optional[bool] = False,
-) -> None:
-    """Save model state dict.
-    
-    Parameters
-    ----------
-    config : dict
-        Configuration settings.
-    model : torch.nn.Module
-        Model to save.
-    model_name : str
-        Name of the model.
-    epoch : int
-        Last completed epoch of training.
-    create_dirs : bool, optional
-        Create directories for saving files. Default is False.
-    """
-    if create_dirs:
-        out_path = PathBuilder(config)
-        out_path.write_path(config)
-
-    save_name = f"d{str(model_name)}_Ep{str(epoch)}.pt"
-
-    full_path = os.path.join(config['model_path'], save_name)
-    torch.save(model.state_dict(), full_path)
-
-
-def save_train_state(
-    config: Dict[str, Any],
-    epoch: int, 
-    optimizer:torch.nn.Module,
-    scheduler: Optional[torch.nn.Module] = None,
-    create_dirs: Optional[bool] = False,
-    clear_prior: Optional[bool] = False,
-) -> None:
-    """Save dict of all experiment states for training.
-    
-    Parameters
-    ----------
-    config : dict
-        Configuration settings.
-    epoch : int
-        Last completed epoch of training.
-    optimizer : torch.nn.Module
-        Optimizer state dict.
-    scheduler : torch.nn.Module
-        Learning rate scheduler state dict.
-    create_dirs : bool, optional
-        Create directories for saving files. Default is False.
-    clear_prior : bool, optional
-        Clear previous saved states. Default is False.
-    """
-    root = 'train_state'
-
-    if create_dirs:
-        out_path = PathBuilder(config)
-        out_path.write_path(config)
-
-    if clear_prior:
-        for file in os.listdir(config['model_path']):
-            if root in file:
-                os.remove(os.path.join(config['model_path'], file))
-
-    file_name = f'{root}_Ep{str(epoch)}.pt'
-    full_path = os.path.join(config['model_path'], file_name)
-
-    scheduler_state = None
-    cuda_state = None
-
-    if scheduler:
-        scheduler_state = scheduler.state_dict()
-    if torch.cuda.is_available():
-        cuda_state = torch.cuda.get_rng_state()
-
-    torch.save({
-        'epoch': epoch,
-        'optimizer_state_dict': optimizer.state_dict(),
-        'scheduler_state_dict': scheduler_state,
-        'random_state': torch.get_rng_state(),
-        'cuda_state': cuda_state,
-    }, full_path)
-
-
-def save_outputs(config, predictions, y_obs=None, create_dirs=False) -> None:
-    """Save outputs from a model."""
-    if torch.is_tensor(y_obs):
-        y_obs = y_obs.cpu().numpy()
-        
-    if create_dirs:
-        out_path = PathBuilder(config)
-        out_path.write_path(config)
-    
-    if type(predictions) is list:
-        # Handle a single model
-        for key in predictions[0].keys():
-            if len(predictions[0][key].shape) == 3:
-                dim = 1
-            else:
-                dim = 0
-
-            c_tensor = torch.cat([d[key] for d in predictions], dim=dim)
-            file_name = key + ".npy"        
-
-            np.save(os.path.join(config['out_path'], file_name), c_tensor.numpy())
-
-    elif type(predictions) is dict:
-        # Handle multiple models
-        models = config['dpl_model']['phy_model']['model']
-        for key in predictions[models[0]][0].keys():
-            out_dict = {}
-
-            if len(predictions[models[0]][0][key].shape) == 3:
-                dim = 1
-            else:
-                dim = 0
-
-            for model in models: 
-                out_dict[model] = torch.cat(
-                    [d[key] for d in predictions[model]],
-                    dim=dim,
-                ).numpy()
-            
-            file_name = key + '.npy'        
-            np.save(os.path.join(config['out_path'], file_name), out_dict)
-
-    else:
-        raise ValueError("Invalid output format.")
-    
-    # Reading flow observation
-    if  y_obs is not None:
-        for var in config['train']['target']:
-            item_obs = y_obs[:, :, config['train']['target'].index(var)]
-            file_name = var + '_obs.npy'
-            np.save(os.path.join(config['out_path'], file_name), item_obs)
-
-
-def load_model(config, model_name, epoch):
-    """Load trained PyTorch models.
-    
-    Args:
-        config (dict): Configuration dictionary with paths and model settings.
-        model_name (str): Name of the model to load.
-        epoch (int): Epoch number to load the specific state of the model.
-        
-    Returns:
-        model (torch.nn.Module): The loaded PyTorch model.
-    """
-    model_name = str(model_name) + '_model_Ep' + str(epoch) + '.pt'
-
-
-def print_config(config: Dict[str, Any]) -> None:
-    """Print the current configuration settings.
-
-    Parameters
-    ----------
-    config : dict
-        Dictionary of configuration settings.
-
-    Adapted from Jiangtao Liu.
-    """
-    print()
-    print("\033[1m" + "Current Configuration" + "\033[0m")
-    print(f"  {'Experiment Mode:':<20}{config['mode']:<20}")
-    if config['multimodel_type'] is not None:
-        print(f"  {'Ensemble Mode:':<20}{config['multimodel_type']:<20}")
-    for i, mod in enumerate(config['dpl_model']['phy_model']['model']):
-        print(f"  {f'Model {i+1}:':<20}{mod:<20}")
-    print()
-
-    print("\033[1m" + "Data Loader" + "\033[0m")
-    print(f"  {'Data Source:':<20}{config['observations']['name']:<20}")
-    if 'train' in config['mode']:
-        print(f"  {'Train Range :':<20}{config['train']['start_time']:<20}{config['train']['end_time']:<20}")
-    if 'test' in config['mode']:
-        print(f"  {'Test Range :':<20}{config['test']['start_time']:<20}{config['test']['end_time']:<20}")
-    if 'predict' in config['mode']:
-        print(f"  {'Predict Range :':<20}{config['predict']['start_time']:<20}{config['predict']['end_time']:<20}")
-    if config['train']['start_epoch'] > 0 and 'train' in config['mode']:
-        print(f"  {'Resume training from epoch:':<20}{config['train']['start_epoch']:<20}")
-    print()
-
-    print("\033[1m" + "Model Parameters" + "\033[0m")
-    print(f"  {'Train Epochs:':<20}{config['train']['epochs']:<20}{'Batch Size:':<20}{config['train']['batch_size']:<20}")
-    if config['dpl_model']['nn_model']['model'] != 'LstmMlpModel':
-        print(f"  {'Dropout:':<20}{config['dpl_model']['nn_model']['dropout']:<20}{'Hidden Size:':<20}{config['dpl_model']['nn_model']['hidden_size']:<20}")
-    else:
-        print(f"  {'LSTM Dropout:':<20}{config['dpl_model']['nn_model']['lstm_dropout']:<20}{'LSTM Hidden Size:':<20}{config['dpl_model']['nn_model']['lstm_hidden_size']:<20}")
-        print(f"  {'MLP Dropout:':<20}{config['dpl_model']['nn_model']['mlp_dropout']:<20}{'MLP Hidden Size:':<20}{config['dpl_model']['nn_model']['mlp_hidden_size']:<20}")        
-    print(f"  {'Warmup:':<20}{config['dpl_model']['phy_model']['warm_up']:<20}{'Concurrent Models:':<20}{config['dpl_model']['phy_model']['nmul']:<20}")
-    print(f"  {'Loss Fn:':<20}{config['loss_function']['model']:<20}")
-    print()
-
-    if config['multimodel_type'] is not None:
-        print("\033[1m" + "Multimodel Parameters" + "\033[0m")
-        print(f"  {'Mosaic:':<20}{config['multimodel']['mosaic']:<20}{'Dropout:':<20}{config['multimodel']['dropout']:<20}")
-        print(f"  {'Learning Rate:':<20}{config['multimodel']['learning_rate']:<20}{'Hidden Size:':<20}{config['multimodel']['hidden_size']:<20}")
-        print(f"  {'Scaling Fn:':<20}{config['multimodel']['scaling_function']:<20}{'Loss Fn:':<20}{config['multimodel']['loss_function']:<20}")
-        print(f"  {'Range-bound Loss:':<20}{config['multimodel']['use_rb_loss']:<20}{'Loss Factor:':<20}{config['multimodel']['loss_factor']:<20}")
-        print()
-
-    print("\033[1m" + 'Machine' + "\033[0m")
-    print(f"  {'Use Device:':<20}{str(config['device']):<20}")
-    print()
-
-
-def find_shared_keys(*dicts: Dict[str, Any]) -> List[str]:
-    """Find keys shared between multiple dictionaries.
-
-    Parameters
-    ----------
-    *dicts : dict
-        Variable number of dictionaries.
-
-    Returns
-    -------
-    List[str]
-        A list of keys shared between the input dictionaries.
-    """
-    if len(dicts) == 1:
-        return list()
-
-    # Start with the keys of the first dictionary.
-    shared_keys = set(dicts[0].keys())
-
-    # Intersect with the keys of all other dictionaries.
-    for d in dicts[1:]:
-        shared_keys.intersection_update(d.keys())
-
-    return list(shared_keys)
-
-
-def snake_to_camel(snake_str):
-    """
-    Convert snake strings (underscore word separation, lower case) to
-    Camel-case strings (no word separation, capitalized first letter of a word).
-    """
-    components = snake_str.split('_')
-    return ''.join(x.title() for x in components)
-
-
-def camel_to_snake(camel_str):
-    """
-    Convert CamelCase or PascalCase strings to snake_case while properly handling
-    consecutive uppercase letters (e.g., 'DiracDF' -> 'dirac_df').
-    """
-    return re.sub(r'([a-z])([A-Z])', r'\1_\2', camel_str).lower()
-=======
 from .dates import Dates
 from .factory import (import_data_loader, import_data_sampler,
                       import_phy_model, import_trainer, load_loss_func,
@@ -421,5 +17,4 @@
     'print_config',
     'save_model',
     'format_resample_interval',
-]
->>>>>>> b6dc831c
+]